--- conflicted
+++ resolved
@@ -41,16 +41,13 @@
             platforms: |
               - name: esp8266:esp8266
                 source-url: https://arduino.esp8266.com/stable/package_esp8266com_index.json
-<<<<<<< HEAD
           - fqbn: STMicroelectronics:stm32:GenF1:pnum=BLUEPILL_F103C6
             platforms: |
               - name: STMicroelectronics:stm32
                 source-url: https://github.com/stm32duino/BoardManagerFiles/raw/main/package_stmicroelectronics_index.json
-=======
           - fqbn: arduino:mbed_giga:giga
             platforms: |
               - name: arduino:mbed_giga
->>>>>>> eb46b773
           # SAMD boards. There is also an Adrafruit fork of this core, and the two seem to have diverged, considerably. I have no idea on the differences.
           - fqbn: arduino:samd:adafruit_circuitplayground_m0
             platforms: |
