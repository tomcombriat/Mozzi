/*
 * LowPassFilter.h
 *
 * Copyright 2012 Tim Barrass
 *
 * This file is part of Mozzi.
 *
 * Mozzi is licensed under a Creative Commons
 * Attribution-NonCommercial-ShareAlike 4.0 International License.
 *
 */

#ifndef LOWPASS_H_
#define LOWPASS_H_

#include "IntegerType.h"
#include "AudioOutput.h"

<<<<<<< HEAD


=======
>>>>>>> 689f0bf8
/*
simple resonant filter posted to musicdsp.org by Paul Kellett
http://www.musicdsp.org/archive.php?classid=3#259

Two versions are available: LowPassFilter and LowPassFilter16.
LowPassFilter is an optimized version that uses 8bits values to set
the resonance and the cutoff_freq. It can works on 8bits samples only
on 8bits platforms.
LowPassFilter16 consumes more CPU ressources but uses 16bits values
for resonance and cutoff_freq and can work on samples up to 16bits on
8bits platforms and up to 32 on 32bits platforms.

// set feedback amount given f and q between 0 and 1
fb = q + q/(1.0 - f);

// for each sample...
buf0 = buf0 + f * (in - buf0 + fb * (buf0 - buf1));
buf1 = buf1 + f * (buf0 - buf1);
out = buf1;

fixed point version of the filter
"dave's blog of art and programming" http://www.pawfal.org/dave/blog/2011/09/
*/

// we are using .n fixed point (n bits for the fractional part)
//#define FX_SHIFT 8
//#define SHIFTED_1 ((uint8_t)255)

/** A resonant low pass filter for audio signals.
 */
<<<<<<< HEAD
=======
//template<typename su=uint8_t, typename ms=int, typename mu=unsigned int, typename ls1=int, typename ls2=long>
>>>>>>> 689f0bf8
template<typename su=uint8_t>
class LowPassFilterNbits
{

public:
  /** Constructor.
   */
  LowPassFilterNbits() { ; }
<<<<<<< HEAD

=======
>>>>>>> 689f0bf8

  /** deprecated.  Use setCutoffFreqAndResonance(su cutoff, su
  resonance).

  Set the cut off frequency,
  @param cutoff use the range 0-255 to represent 0-8191 Hz (AUDIO_RATE/2) for LowPassFilter, cutoff use the range 0-65535 to represent 0-AUDIO_RATE/2.
  Be careful of distortion at the lower end, especially with high resonance.
  */
  void setCutoffFreq(su cutoff)
      {
    f = cutoff;
    fb = q + ucfxmul(q, SHIFTED_1 - cutoff);
  }

  /** deprecated.  Use setCutoffFreqAndResonance(su cutoff, su
  resonance).

  Set the resonance. If you hear unwanted distortion, back off the resonance.
  After setting resonance, you need to call setCuttoffFreq() to hear the change!
  @param resonance in the range 0-255 for LowPassFilter, 0-65535 for LowPassFilter16, with 255/65535 being most resonant
  @note	Remember to call setCuttoffFreq() after resonance is changed!
  */
  void setResonance(su resonance) { q = resonance; }

  /**
  Set the cut off frequency and resonance.  Replaces setCutoffFreq() and
  setResonance().  (Because the internal calculations need to be done whenever either parameter changes.)
  @param cutoff range 0-255 represents 0-8191 Hz (AUDIO_RATE/2) for LowPassFilter, range 0-65535 for LowPassFilter16
  Be careful of distortion at the lower end, especially with high resonance.
  @param resonance range 0-255 for LowPassFilter, 0-65535 for LowPassFilter16, 255/65535 is most resonant.
  */
  void setCutoffFreqAndResonance(su cutoff, su resonance)
	{
    f = cutoff;
    q = resonance; // hopefully optimised away when compiled, just here for
                   // backwards compatibility
    fb = q + ucfxmul(q, SHIFTED_1 - cutoff);
  }

  /** Calculate the next sample, given an input signal.
  @param in the signal input. Should not be more than 8bits on 8bits platforms (Arduino) if using LowPassFilter and not LowPassFilter16.
  @return the signal output.
  @note Timing: about 11us.
  */
  //	10.5 to 12.5 us, mostly 10.5 us (was 14us)
  inline AudioOutputStorage_t next(AudioOutputStorage_t in)
	{
    // setPin13High();
    buf0 += fxmul(((in - buf0) + fxmul(fb, buf0 - buf1)), f);
    buf1 += ifxmul(buf0 - buf1, f); // could overflow if input changes fast
    return buf1;
  }

private:
  su q;
  su f;
  typename IntegerType<sizeof(su)+sizeof(su)>::unsigned_type fb;
  AudioOutputStorage_t buf0, buf1;
  const uint8_t FX_SHIFT = sizeof(su) << 3;
  const su SHIFTED_1 = (1<<FX_SHIFT)-1;

  // // multiply two fixed point numbers (returns fixed point)
  // inline
  // long fxmul(long a, long b)
  // {
  // 	return (a*b)>>FX_SHIFT;
  // }

  // multiply two fixed point numbers (returns fixed point)
  inline typename IntegerType<sizeof(su)+sizeof(su)>::unsigned_type ucfxmul(su a, su b)
	{
    return (((typename IntegerType<sizeof(su)+sizeof(su)>::unsigned_type)a * b) >> FX_SHIFT);
  }

  // multiply two fixed point numbers (returns fixed point)
  inline typename IntegerType<sizeof(AudioOutputStorage_t)+sizeof(su)-1>::signed_type ifxmul(typename IntegerType<sizeof(AudioOutputStorage_t )+sizeof(su)-1>::signed_type a, su b) { return ((a * b) >> FX_SHIFT); } 

  // multiply two fixed point numbers (returns fixed point)
  inline typename IntegerType<sizeof(AudioOutputStorage_t)+sizeof(AudioOutputStorage_t)>::signed_type fxmul(typename IntegerType<sizeof(AudioOutputStorage_t)+sizeof(AudioOutputStorage_t)>::signed_type a, typename IntegerType<sizeof(AudioOutputStorage_t)+sizeof(su)-1>::signed_type b) { return ((a * b) >> FX_SHIFT); }
};

typedef LowPassFilterNbits<> LowPassFilter;
typedef LowPassFilterNbits<uint16_t> LowPassFilter16;


/**
@example 10.Audio_Filters/LowPassFilter/LowPassFilter.ino
This example demonstrates the LowPassFilter class.

@example 10.Audio_Filters/LowPassFilter/LowPassFilter16.ino
This example demonstrates the LowPassFilter16 class.
*/

#endif /* LOWPASS_H_ */<|MERGE_RESOLUTION|>--- conflicted
+++ resolved
@@ -16,11 +16,8 @@
 #include "IntegerType.h"
 #include "AudioOutput.h"
 
-<<<<<<< HEAD
 
 
-=======
->>>>>>> 689f0bf8
 /*
 simple resonant filter posted to musicdsp.org by Paul Kellett
 http://www.musicdsp.org/archive.php?classid=3#259
@@ -51,10 +48,7 @@
 
 /** A resonant low pass filter for audio signals.
  */
-<<<<<<< HEAD
-=======
-//template<typename su=uint8_t, typename ms=int, typename mu=unsigned int, typename ls1=int, typename ls2=long>
->>>>>>> 689f0bf8
+
 template<typename su=uint8_t>
 class LowPassFilterNbits
 {
@@ -63,10 +57,7 @@
   /** Constructor.
    */
   LowPassFilterNbits() { ; }
-<<<<<<< HEAD
 
-=======
->>>>>>> 689f0bf8
 
   /** deprecated.  Use setCutoffFreqAndResonance(su cutoff, su
   resonance).
