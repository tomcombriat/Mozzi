/*
 * MozziGuts.cpp
 *
 * Copyright 2012 Tim Barrass.
 *
 * This file is part of Mozzi.
 *
 * Mozzi by Tim Barrass is licensed under a Creative Commons
 * Attribution-NonCommercial-ShareAlike 4.0 International License.
 *
 */

#include "FrequencyTimer2.h"
#include "TimerOne.h"

#if (F_CPU != 16000000)
#warning                                                                       \
    "Mozzi has been tested with a cpu clock speed of 16MHz on Arduino!  Results may vary with other speeds."
#endif

////// BEGIN analog input code ////////
#define MOZZI_FAST_ANALOG_IMPLEMENTED
extern uint8_t analog_reference;

#define getADCReading() ADC  /* officially (ADCL | (ADCH << 8)) but the compiler works it out */
#define channelNumToIndex(channel) channel
uint8_t adcPinToChannelNum(uint8_t pin) {
#if defined(__AVR_ATmega1280__) || defined(__AVR_ATmega2560__)
	if (pin >= 54) pin -= 54; // allow for channel or pin numbers
#elif defined(__AVR_ATmega32U4__)
	if (pin >= 18) pin -= 18; // allow for channel or pin numbers
	pin = analogPinToChannel(pin); // moved from extra #if which was below in Arduino code, and redefined in mozzi_analog.h, with notes
#elif defined(__AVR_ATmega1284__)
	if (pin >= 24) pin -= 24; // allow for channel or pin numbers
#else
	if (pin >= 14) pin -= 14; // allow for channel or pin numbers
#endif
	return pin;
}

void adcStartConversion(uint8_t channel) {
#if defined(__AVR_ATmega32U4__)
	ADCSRB = (ADCSRB & ~(1 << MUX5)) | (((channel >> 3) & 0x01) << MUX5);
#elif defined(ADCSRB) && defined(MUX5)
	// the MUX5 bit of ADCSRB selects whether we're reading from channels
	// 0 to 7 (MUX5 low) or 8 to 15 (MUX5 high).
	ADCSRB = (ADCSRB & ~(1 << MUX5)) | (((channel >> 3) & 0x01) << MUX5);
#endif

// from wiring_analog.c:
// set the analog reference (high two bits of ADMUX) and select the
// channel (low 4 bits).  this also sets ADLAR (left-adjust result)
// to 0 (the default).
#if defined(ADMUX)
#  if defined(TEENSYDUINO) // analog_reference is not part TEENSY 2.0 codebase
	ADMUX = (1 << REFS0) | (channel & 0x07); // TB2017 this overwrote analog_reference
#  else
	ADMUX = (analog_reference << 6) | (channel & 0x07);
#  endif
#endif
#if defined(ADCSRA) && defined(ADCL)
	// start the conversion
	ADCSRA |= (1 << ADSC);
#endif
}

static void startSecondADCReadOnCurrentChannel() {
  ADCSRA |= (1 << ADSC); // start a second conversion on the current channel
}

/*
void adcEnableInterrupt(){
	ADCSRA |= (1 << ADIE);
}
*/

ISR(ADC_vect, ISR_BLOCK)
{
  advanceADCStep();
}

void setupFastAnalogRead(int8_t speed) {
	if (speed == FAST_ADC){ // divide by 16
		ADCSRA |= (1 << ADPS2);
		ADCSRA &= ~(1 << ADPS1);
		ADCSRA &= ~(1 << ADPS0);
	} else if(speed == FASTER_ADC){ // divide by 8
		ADCSRA &= ~(1 << ADPS2);
		ADCSRA |= (1 << ADPS1);
		ADCSRA |= (1 << ADPS0);
	} else if(speed == FASTEST_ADC){ // divide by 4
		ADCSRA &= ~(1 << ADPS2);
		ADCSRA |= (1 << ADPS1);
		ADCSRA &= ~(1 << ADPS0);
	}
}

void setupMozziADC(int8_t speed) {
	ADCSRA |= (1 << ADIE); // adc Enable Interrupt
	adcDisconnectAllDigitalIns();
}

////// END analog input code ////////



//// BEGIN AUDIO OUTPUT code ///////
/*
ATmega328 technical manual, Section 12.7.4:
The dual-slope operation [of phase correct pwm] has lower maximum operation
frequency than single slope operation. However, due to the symmetric feature
of the dual-slope PWM modes, these modes are preferred for motor control
applications.
Due to the single-slope operation, the operating frequency of the
fast PWM mode can be twice as high as the phase correct PWM mode that use
dual-slope operation. This high frequency makes the fast PWM mode well suited
for power regulation, rectification, and DAC applications. High frequency allows
physically small sized external components (coils, capacitors)..

DAC, that's us!  Fast PWM.

PWM frequency tests
62500Hz, single 8 or dual 16 bits, bad aliasing
125000Hz dual 14 bits, sweet
250000Hz dual 12 bits, gritty, if you're gonna have 2 pins, have 14 bits
500000Hz dual 10 bits, grittier
16384Hz single nearly 9 bits (original mode) not bad for a single pin, but
carrier freq noise can be an issue
*/

// to store backups of timer registers so Mozzi can be stopped and pre_mozzi
// timer values can be restored
static uint8_t pre_mozzi_TCCR1A, pre_mozzi_TCCR1B, pre_mozzi_OCR1A,
    pre_mozzi_TIMSK1;

#if (AUDIO_MODE == HIFI)
#if defined(TCCR2A)
static uint8_t pre_mozzi_TCCR2A, pre_mozzi_TCCR2B, pre_mozzi_OCR2A,
    pre_mozzi_TIMSK2;
#elif defined(TCCR2)
static uint8_t pre_mozzi_TCCR2, pre_mozzi_OCR2, pre_mozzi_TIMSK;
#elif defined(TCCR4A)
static uint8_t pre_mozzi_TCCR4A, pre_mozzi_TCCR4B, pre_mozzi_TCCR4C,
    pre_mozzi_TCCR4D, pre_mozzi_TCCR4E, pre_mozzi_OCR4C, pre_mozzi_TIMSK4;
#endif
#endif

static void backupPreMozziTimer1() {
  // backup pre-mozzi register values for pausing later
  pre_mozzi_TCCR1A = TCCR1A;
  pre_mozzi_TCCR1B = TCCR1B;
  pre_mozzi_OCR1A = OCR1A;
  pre_mozzi_TIMSK1 = TIMSK1;
}

#if (AUDIO_MODE == HIFI)
#if defined(TCCR2A)
static uint8_t mozzi_TCCR2A, mozzi_TCCR2B, mozzi_OCR2A, mozzi_TIMSK2;
#elif defined(TCCR2)
static uint8_t mozzi_TCCR2, mozzi_OCR2, mozzi_TIMSK;
#elif defined(TCCR4A)
static uint8_t mozzi_TCCR4A, mozzi_TCCR4B, mozzi_TCCR4C, mozzi_TCCR4D,
    mozzi_TCCR4E, mozzi_OCR4C, mozzi_TIMSK4;
#endif
#endif

#if (EXTERNAL_AUDIO_OUTPUT == true)
static void startAudio() {
  backupPreMozziTimer1();
  Timer1.initializeCPUCycles(
<<<<<<< HEAD
      (F_CPU/AUDIO_RATE)-1 // the -1 here is a result of empirical tests
                           // that showed that it brings the resulting frequency
                           // closer to what is expected.
                           // see: https://github.com/sensorium/Mozzi/pull/202
=======
      (F_CPU/AUDIO_RATE)-1,
>>>>>>> cb309efd
      PHASE_FREQ_CORRECT); // set period, phase and frequency correct
  TIMSK1 = _BV(TOIE1); // Overflow Interrupt Enable (when not using
                       // Timer1.attachInterrupt())
}

ISR(TIMER1_OVF_vect, ISR_BLOCK) {
  defaultAudioOutput();
}
#elif (AUDIO_MODE == STANDARD) || (AUDIO_MODE == STANDARD_PLUS)
#  if (AUDIO_MODE == STANDARD_PLUS)
#    include "AudioConfigStandardPlus.h"
#  else
#    include "AudioConfigStandard9bitPwm.h"
#  endif
inline void audioOutput(const AudioOutput f)
{
  AUDIO_CHANNEL_1_OUTPUT_REGISTER = f.l()+AUDIO_BIAS;
#    if (AUDIO_CHANNELS > 1)
  AUDIO_CHANNEL_2_OUTPUT_REGISTER = f.r()+AUDIO_BIAS;
#    endif
}

static void startAudio() {
  backupPreMozziTimer1();

  pinMode(AUDIO_CHANNEL_1_PIN, OUTPUT); // set pin to output for audio
  //	pinMode(AUDIO_CHANNEL_2_PIN, OUTPUT);	// set pin to output for audio
#  if (AUDIO_MODE == STANDARD)
  Timer1.initializeCPUCycles(
<<<<<<< HEAD
      (F_CPU/AUDIO_RATE)-1,// the -1 here is a result of empirical tests
                           // that showed that it brings the resulting frequency
                           // closer to what is expected.
                           // see: https://github.com/sensorium/Mozzi/pull/202
      PHASE_FREQ_CORRECT); // set period, phase and frequency correct
#  else // (AUDIO_MODE == STANDARD_PLUS)
  Timer1.initializeCPUCycles((F_CPU/PWM_RATE)-1, // the -1 here is a result of empirical tests
                                                 // that showed that it brings the resulting frequency
                                                 // closer to what is expected.
                                                 // see: https://github.com/sensorium/Mozzi/pull/202
=======
      (F_CPU/AUDIO_RATE)-1,
      PHASE_FREQ_CORRECT); // set period, phase and frequency correct
#  else // (AUDIO_MODE == STANDARD_PLUS)
  Timer1.initializeCPUCycles((F_CPU/PWM_RATE)-1,
>>>>>>> cb309efd
                             FAST); // fast mode enables higher PWM rate
#  endif
  Timer1.pwm(AUDIO_CHANNEL_1_PIN,
             AUDIO_BIAS); // pwm pin, 50% of Mozzi's duty cycle, ie. 0 signal
#  if (AUDIO_CHANNELS > 1)
  Timer1.pwm(AUDIO_CHANNEL_2_PIN, AUDIO_BIAS); // sets pin to output
#  endif
  TIMSK1 = _BV(TOIE1); // Overflow Interrupt Enable (when not using
                       // Timer1.attachInterrupt())
}

/* Interrupt service routine moves sound data from the output buffer to the
Arduino output register, running at AUDIO_RATE. */

ISR(TIMER1_OVF_vect, ISR_BLOCK) {
#  if (AUDIO_MODE == STANDARD_PLUS) && (AUDIO_RATE == 16384) // only update every second ISR, if lower audio rate
  static boolean alternate;
  alternate = !alternate;
  if (alternate) return;
#  endif

  defaultAudioOutput();
}

#elif (AUDIO_MODE == HIFI)
#  if (EXTERNAL_AUDIO_OUTPUT != true)
#    include "AudioConfigHiSpeed14bitPwm.h"
inline void audioOutput(const AudioOutput f) {
  // read about dual pwm at
  // http://www.openmusiclabs.com/learning/digital/pwm-dac/dual-pwm-circuits/
  // sketches at http://wiki.openmusiclabs.com/wiki/PWMDAC,
  // http://wiki.openmusiclabs.com/wiki/MiniArDSP
  // if (!output_buffer.isEmpty()){
  //unsigned int out = output_buffer.read();
  // 14 bit, 7 bits on each pin
  // AUDIO_CHANNEL_1_highByte_REGISTER = out >> 7; // B00111111 10000000 becomes
  // B1111111
  // try to avoid looping over 7 shifts - need to check timing or disassemble to
  // see what really happens unsigned int out_high = out<<1; // B00111111
  // 10000000 becomes B01111111 00000000
  // AUDIO_CHANNEL_1_highByte_REGISTER = out_high >> 8; // B01111111 00000000
  // produces B01111111 AUDIO_CHANNEL_1_lowByte_REGISTER = out & 127;
  /* Atmega manual, p123
  The high byte (OCR1xH) has to be written first.
  When the high byte I/O location is written by the CPU,
  the TEMP Register will be updated by the value written.
  Then when the low byte (OCR1xL) is written to the lower eight bits,
  the high byte will be copied into the upper 8-bits of
  either the OCR1x buffer or OCR1x Compare Register in
  the same system clock cycle.
  */
  AUDIO_CHANNEL_1_highByte_REGISTER = (f.l()+AUDIO_BIAS) >> AUDIO_BITS_PER_REGISTER;
  AUDIO_CHANNEL_1_lowByte_REGISTER = (f.l()+AUDIO_BIAS) & ((1 << AUDIO_BITS_PER_REGISTER) - 1);
}
#  endif

static void setupTimer2();
static void startAudio() {
  backupPreMozziTimer1();
  // pwm on timer 1
  pinMode(AUDIO_CHANNEL_1_highByte_PIN,
          OUTPUT); // set pin to output for audio, use 3.9k resistor
  pinMode(AUDIO_CHANNEL_1_lowByte_PIN,
          OUTPUT); // set pin to output for audio, use 499k resistor
  Timer1.initializeCPUCycles(
      F_CPU/125000,
      FAST); // set period for 125000 Hz fast pwm carrier frequency = 14 bits
  Timer1.pwm(AUDIO_CHANNEL_1_highByte_PIN,
             0); // pwm pin, 0% duty cycle, ie. 0 signal
  Timer1.pwm(AUDIO_CHANNEL_1_lowByte_PIN,
             0); // pwm pin, 0% duty cycle, ie. 0 signal
  // audio output interrupt on timer 2, sets the pwm levels of timer 1
  setupTimer2();
}

/* set up Timer 2 using modified FrequencyTimer2 library */
void dummy() {}

static void backupPreMozziTimer2() {
  // backup Timer2 register values
#if defined(TCCR2A)
  pre_mozzi_TCCR2A = TCCR2A;
  pre_mozzi_TCCR2B = TCCR2B;
  pre_mozzi_OCR2A = OCR2A;
  pre_mozzi_TIMSK2 = TIMSK2;
#elif defined(TCCR2)
  pre_mozzi_TCCR2 = TCCR2;
  pre_mozzi_OCR2 = OCR2;
  pre_mozzi_TIMSK = TIMSK;
#elif defined(TCCR4A)
  pre_mozzi_TCCR4B = TCCR4A;
  pre_mozzi_TCCR4B = TCCR4B;
  pre_mozzi_TCCR4B = TCCR4C;
  pre_mozzi_TCCR4B = TCCR4D;
  pre_mozzi_TCCR4B = TCCR4E;
  pre_mozzi_OCR4C = OCR4C;
  pre_mozzi_TIMSK4 = TIMSK4;
#endif
}

// audio output interrupt on timer 2 (or 4 on ATMEGA32U4 cpu), sets the pwm
// levels of timer 2
static void setupTimer2() {
  backupPreMozziTimer2(); // to reset while pausing
  unsigned long period = F_CPU / AUDIO_RATE;
  FrequencyTimer2::setPeriodCPUCycles(period);
  FrequencyTimer2::setOnOverflow(dummy);
  FrequencyTimer2::enable();
}

#if defined(TIMER2_COMPA_vect)
ISR(TIMER2_COMPA_vect)
#elif defined(TIMER2_COMP_vect)
ISR(TIMER2_COMP_vect)
#elif defined(TIMER4_COMPA_vect)
ISR(TIMER4_COMPA_vect)
#else
#error                                                                         \
    "This board does not have a hardware timer which is compatible with FrequencyTimer2"
void dummy_function(void)
#endif
{
  defaultAudioOutput();
}

//  end of HIFI

#endif

//-----------------------------------------------------------------------------------------------------------------


void stopMozzi() {
  noInterrupts();

  // restore backed up register values
  TCCR1A = pre_mozzi_TCCR1A;
  TCCR1B = pre_mozzi_TCCR1B;
  OCR1A = pre_mozzi_OCR1A;

  TIMSK1 = pre_mozzi_TIMSK1;

#if (AUDIO_MODE == HIFI)
#if defined(TCCR2A)
  TCCR2A = pre_mozzi_TCCR2A;
  TCCR2B = pre_mozzi_TCCR2B;
  OCR2A = pre_mozzi_OCR2A;
  TIMSK2 = pre_mozzi_TIMSK2;
#elif defined(TCCR2)
  TCCR2 = pre_mozzi_TCCR2;
  OCR2 = pre_mozzi_OCR2;
  TIMSK = pre_mozzi_TIMSK;
#elif defined(TCCR4A)
  TCCR4B = pre_mozzi_TCCR4A;
  TCCR4B = pre_mozzi_TCCR4B;
  TCCR4B = pre_mozzi_TCCR4C;
  TCCR4B = pre_mozzi_TCCR4D;
  TCCR4B = pre_mozzi_TCCR4E;
  OCR4C = pre_mozzi_OCR4C;
  TIMSK4 = pre_mozzi_TIMSK4;
#endif
#endif
  interrupts();
}

// Unmodified TimerOne.cpp has TIMER3_OVF_vect.
// Watch out if you update the library file.
// The symptom will be no sound.
// ISR(TIMER1_OVF_vect)
// {
// 	Timer1.isrCallback();
// }
//// END AUDIO OUTPUT code ///////<|MERGE_RESOLUTION|>--- conflicted
+++ resolved
@@ -168,14 +168,11 @@
 static void startAudio() {
   backupPreMozziTimer1();
   Timer1.initializeCPUCycles(
-<<<<<<< HEAD
-      (F_CPU/AUDIO_RATE)-1 // the -1 here is a result of empirical tests
+     (F_CPU/AUDIO_RATE)-1, // the -1 here is a result of empirical tests
                            // that showed that it brings the resulting frequency
                            // closer to what is expected.
                            // see: https://github.com/sensorium/Mozzi/pull/202
-=======
-      (F_CPU/AUDIO_RATE)-1,
->>>>>>> cb309efd
+
       PHASE_FREQ_CORRECT); // set period, phase and frequency correct
   TIMSK1 = _BV(TOIE1); // Overflow Interrupt Enable (when not using
                        // Timer1.attachInterrupt())
@@ -205,7 +202,6 @@
   //	pinMode(AUDIO_CHANNEL_2_PIN, OUTPUT);	// set pin to output for audio
 #  if (AUDIO_MODE == STANDARD)
   Timer1.initializeCPUCycles(
-<<<<<<< HEAD
       (F_CPU/AUDIO_RATE)-1,// the -1 here is a result of empirical tests
                            // that showed that it brings the resulting frequency
                            // closer to what is expected.
@@ -216,12 +212,6 @@
                                                  // that showed that it brings the resulting frequency
                                                  // closer to what is expected.
                                                  // see: https://github.com/sensorium/Mozzi/pull/202
-=======
-      (F_CPU/AUDIO_RATE)-1,
-      PHASE_FREQ_CORRECT); // set period, phase and frequency correct
-#  else // (AUDIO_MODE == STANDARD_PLUS)
-  Timer1.initializeCPUCycles((F_CPU/PWM_RATE)-1,
->>>>>>> cb309efd
                              FAST); // fast mode enables higher PWM rate
 #  endif
   Timer1.pwm(AUDIO_CHANNEL_1_PIN,
