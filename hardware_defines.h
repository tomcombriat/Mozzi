#ifndef HARDWARE_DEFINES_H_
#define HARDWARE_DEFINES_H_

#if ARDUINO >= 100
 #include "Arduino.h"
#else
 #include "WProgram.h"
#endif

/* Macros to tell apart the supported platforms. The advantages of using these are, rather than the underlying defines
- Easier to read and write
- Compiler protection against typos
- Easy to extend for new but compatible boards */

// "Classic" Arduino boards
#if (defined(__AVR__))
#define IS_AVR() 1
#else
#define IS_AVR() 0
#endif

// SAMD
#if (defined(ARDUINO_ARCH_SAMD))
#define IS_SAMD21() 1
#else
#define IS_SAMD21() 0
#endif

// 32bit arm-based Teensy
#if (defined(__MK20DX128__) || defined(__MK20DX256__) || defined(__MK64FX512__) || defined(__MK66FX1M0__) || defined(__MKL26Z64__))
#define IS_TEENSY3() 1
#else
#define IS_TEENSY3() 0
#endif

// Teensy4 (no DAC)
#if (defined(__IMXRT1062__))
#define IS_TEENSY4() 1
#else
#define IS_TEENSY4() 0
#endif

// RP2040 (Raspberry Pi Pico and friends)
#if (defined(ARDUINO_ARCH_RP2040))
#define IS_RP2040() 1
#else
#define IS_RP2040() 0
#endif

<<<<<<< HEAD
// STM32 boards (libmaple based)
// https://github.com/stevstrong/Arduino_STM32
#if (defined(__arm__) && !IS_TEENSY3() && !IS_TEENSY4() && __has_include("libmaple/libmaple.h"))
=======
// Mbed OS based boards
#if (defined(ARDUINO_ARCH_MBED))
#define IS_MBED() 1
#else
#define IS_MBED() 0
#endif

// Arduino Giga
#if (IS_MBED() && defined(ARDUINO_GIGA))
#define IS_GIGA() 1
#else
#define IS_GIGA() 0
#endif

// STM32 boards (note that only the maple based core is supported at this time. If another cores is to be supported in the future, this define should be split.
#if (defined(__arm__) && !IS_TEENSY3() && !IS_SAMD21() && !IS_TEENSY4() && !IS_RP2040() && !IS_MBED())
>>>>>>> eb46b773
#define IS_STM32() 1
#else
#define IS_STM32() 0
#endif

#if (defined(__arm__) && !IS_STM32() && !IS_TEENSY3() && !IS_TEENSY4() && !IS_RP2040() && !IS_SAMD21()) // && !IS_MBED()
#define IS_STM32DUINO() 1
#else
#define IS_STM32DUINO() 0
#endif

#if (defined(ESP8266))
#define IS_ESP8266() 1
#else
#define IS_ESP8266() 0
#endif

#if (defined(ESP32))
#define IS_ESP32() 1
#else
#define IS_ESP32() 0
#endif

<<<<<<< HEAD
#if !(IS_AVR() || IS_TEENSY3() || IS_TEENSY4() || IS_STM32() || IS_ESP8266() || IS_SAMD21() || IS_ESP32() || IS_RP2040() || IS_STM32DUINO())
=======
#if !(IS_AVR() || IS_TEENSY3() || IS_TEENSY4() || IS_STM32() || IS_ESP8266() || IS_SAMD21() || IS_ESP32() || IS_RP2040() || IS_MBED())
>>>>>>> eb46b773
#error Your hardware is not supported by Mozzi or not recognized. Edit hardware_defines.h to proceed.
#endif

// Hardware detail defines
#if IS_STM32()
#define NUM_ANALOG_INPUTS 16  // probably wrong, but mostly needed to allocate an array of readings
#elif IS_ESP8266()
#define NUM_ANALOG_INPUTS 1
#endif

#if IS_AVR()
#define AUDIO_RATE_PLATFORM_DEFAULT 16384
#else
#define AUDIO_RATE_PLATFORM_DEFAULT 32768
#endif

#if IS_ESP8266()
#define CACHED_FUNCTION_ATTR ICACHE_RAM_ATTR
#elif IS_ESP32()
#define CACHED_FUNCTION_ATTR IRAM_ATTR
#else
#define CACHED_FUNCTION_ATTR
#endif

#if IS_STM32()
// This is a little silly, but with Arduino 1.8.13, including this header inside MozziGuts.cpp does not work (fails to detect the proper include path).
// Putting it here, instead, seem to work.
#include <STM32ADC.h>
#endif

#endif /* HARDWARE_DEFINES_H_ */<|MERGE_RESOLUTION|>--- conflicted
+++ resolved
@@ -47,11 +47,14 @@
 #define IS_RP2040() 0
 #endif
 
-<<<<<<< HEAD
 // STM32 boards (libmaple based)
 // https://github.com/stevstrong/Arduino_STM32
 #if (defined(__arm__) && !IS_TEENSY3() && !IS_TEENSY4() && __has_include("libmaple/libmaple.h"))
-=======
+#define IS_STM32() 1
+#else
+#define IS_STM32() 0
+#endif
+
 // Mbed OS based boards
 #if (defined(ARDUINO_ARCH_MBED))
 #define IS_MBED() 1
@@ -66,15 +69,7 @@
 #define IS_GIGA() 0
 #endif
 
-// STM32 boards (note that only the maple based core is supported at this time. If another cores is to be supported in the future, this define should be split.
-#if (defined(__arm__) && !IS_TEENSY3() && !IS_SAMD21() && !IS_TEENSY4() && !IS_RP2040() && !IS_MBED())
->>>>>>> eb46b773
-#define IS_STM32() 1
-#else
-#define IS_STM32() 0
-#endif
-
-#if (defined(__arm__) && !IS_STM32() && !IS_TEENSY3() && !IS_TEENSY4() && !IS_RP2040() && !IS_SAMD21()) // && !IS_MBED()
+#if (defined(__arm__) && !IS_STM32() && !IS_TEENSY3() && !IS_TEENSY4() && !IS_RP2040() && !IS_SAMD21() && !IS_MBED())
 #define IS_STM32DUINO() 1
 #else
 #define IS_STM32DUINO() 0
@@ -92,11 +87,7 @@
 #define IS_ESP32() 0
 #endif
 
-<<<<<<< HEAD
-#if !(IS_AVR() || IS_TEENSY3() || IS_TEENSY4() || IS_STM32() || IS_ESP8266() || IS_SAMD21() || IS_ESP32() || IS_RP2040() || IS_STM32DUINO())
-=======
-#if !(IS_AVR() || IS_TEENSY3() || IS_TEENSY4() || IS_STM32() || IS_ESP8266() || IS_SAMD21() || IS_ESP32() || IS_RP2040() || IS_MBED())
->>>>>>> eb46b773
+#if !(IS_AVR() || IS_TEENSY3() || IS_TEENSY4() || IS_STM32() || IS_STM32DUINO() || IS_ESP8266() || IS_SAMD21() || IS_ESP32() || IS_RP2040() || IS_MBED())
 #error Your hardware is not supported by Mozzi or not recognized. Edit hardware_defines.h to proceed.
 #endif
 
