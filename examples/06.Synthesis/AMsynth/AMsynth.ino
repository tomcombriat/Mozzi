/*  Example of Amplitude Modulation synthesis
    using Mozzi sonification library.

    Demonstrates modulating the gain of one oscillator
    by the instantaneous amplitude of another,
    shows the use of fixed-point numbers to express fractional
    values, random numbers with rand(), and EventDelay()
    for scheduling.

    Circuit: Audio output on digital pin 9 on a Uno or similar, or
    DAC/A14 on Teensy 3.1, or
    check the README or http://sensorium.github.io/Mozzi/

<<<<<<< HEAD
    Mozzi documentation/API
    https://sensorium.github.io/Mozzi/doc/html/index.html

    Mozzi help/discussion/announcements:
    https://groups.google.com/forum/#!forum/mozzi-users

    Tim Barrass 2012, Thomas Combriat and the Mozzi team 2024, CC by-nc-sa.
=======
   Mozzi documentation/API
   https://sensorium.github.io/Mozzi/doc/html/index.html

   Mozzi help/discussion/announcements:
   https://groups.google.com/forum/#!forum/mozzi-users

   Copyright 2013-2024 Tim Barrass and the Mozzi Team

   Mozzi is licensed under the GNU Lesser General Public Licence (LGPL) Version 2.1 or later.
>>>>>>> 172da016
*/


#define MOZZI_CONTROL_RATE 64  // Hz, powers of 2 are most reliable
#include <Mozzi.h>
#include <Oscil.h>
#include <tables/cos2048_int8.h>  // table for Oscils to play
#include <EventDelay.h>
#include <mozzi_rand.h>
#include <mozzi_midi.h>
#include <Smooth.h>


// audio oscils
Oscil<COS2048_NUM_CELLS, MOZZI_AUDIO_RATE> aCarrier(COS2048_DATA);
Oscil<COS2048_NUM_CELLS, MOZZI_AUDIO_RATE> aModulator(COS2048_DATA);
Oscil<COS2048_NUM_CELLS, MOZZI_AUDIO_RATE> aModDepth(COS2048_DATA);

// for scheduling note changes in updateControl()
EventDelay kNoteChangeDelay;

UFix<8, 8> ratio;          // unsigned int with 8 integer bits and 8 fractional bits
UFix<24, 8> carrier_freq;  // unsigned long with 24 integer bits and 8 fractional bits

// for random notes
const UFix<7, 0> octave_start_note = 42;

void setup() {
  ratio = 3;
  kNoteChangeDelay.set(200);  // note duration ms, within resolution of MOZZI_CONTROL_RATE
  aModDepth.setFreq(13.f);    // vary mod depth to highlight am effects
  randSeed();                 // reseed the random generator for different results each time the sketch runs
  startMozzi();
}


void updateControl() {
  static auto last_note = octave_start_note;


  if (kNoteChangeDelay.ready()) {
    // change octave now and then
    if (rand((byte)5) == 0) {
      last_note = UFix<7, 0>(36 + (rand((byte)6) * 12));
    }

    // change step up or down a semitone occasionally
    if (rand((byte)13) == 0) {
      last_note = last_note + SFix<7, 0>(1 - rand((byte)3));
    }

    // change modulation ratio now and then
    if (rand((byte)5) == 0) {
      ratio = 1 + rand((byte)5);
    }

    // sometimes add a fractionto the ratio
    if (rand((byte)5) == 0) {
      ratio = ratio + toUFraction(rand((byte)255));
    }

    // step up or down 3 semitones (or 0)
    last_note = last_note + SFix<7, 0>(3 * (1 - rand((byte)3)));

    // convert midi to frequency
    carrier_freq = mtof(last_note);

    // calculate modulation frequency to stay in ratio with carrier
    auto mod_freq = carrier_freq * ratio;

    // set frequencies of the oscillators
    aCarrier.setFreq(carrier_freq);
    aModulator.setFreq(mod_freq);

    // reset the note scheduler
    kNoteChangeDelay.start();
  }
}

AudioOutput updateAudio() {
  auto mod = UFix<8, 0>(128 + aModulator.next()) * UFix<8, 0>(128 + aModDepth.next());
  return MonoOutput::fromSFix(mod * toSFraction(aCarrier.next()));
}

void loop() {
  audioHook();
}<|MERGE_RESOLUTION|>--- conflicted
+++ resolved
@@ -11,15 +11,6 @@
     DAC/A14 on Teensy 3.1, or
     check the README or http://sensorium.github.io/Mozzi/
 
-<<<<<<< HEAD
-    Mozzi documentation/API
-    https://sensorium.github.io/Mozzi/doc/html/index.html
-
-    Mozzi help/discussion/announcements:
-    https://groups.google.com/forum/#!forum/mozzi-users
-
-    Tim Barrass 2012, Thomas Combriat and the Mozzi team 2024, CC by-nc-sa.
-=======
    Mozzi documentation/API
    https://sensorium.github.io/Mozzi/doc/html/index.html
 
@@ -29,7 +20,6 @@
    Copyright 2013-2024 Tim Barrass and the Mozzi Team
 
    Mozzi is licensed under the GNU Lesser General Public Licence (LGPL) Version 2.1 or later.
->>>>>>> 172da016
 */
 
 
