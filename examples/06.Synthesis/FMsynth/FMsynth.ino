/*  Example of simple FM with the phase modulation technique,
    using Mozzi sonification library.

    Demonstrates Oscil::phMod() for phase modulation,
    Smooth() for smoothing control signals,
    and Mozzi's fixed point number types for fractional frequencies.

    Also shows the limitations of Mozzi's 16384Hz Sample rate,
    as aliasing audibly intrudes as the sound gets brighter around
    midi note 48.

    Circuit: Audio output on digital pin 9 on a Uno or similar, or
    DAC/A14 on Teensy 3.1, or
    check the README or http://sensorium.github.io/Mozzi/

   Mozzi documentation/API
   https://sensorium.github.io/Mozzi/doc/html/index.html

   Mozzi help/discussion/announcements:
   https://groups.google.com/forum/#!forum/mozzi-users

<<<<<<< HEAD
    Tim Barrass 2012, CC by-nc-sa.

    Note: an similar example, but using the newer FixMath
    framework is given is FMsynth_FixMath.
=======
   Copyright 2012-2024 Tim Barrass and the Mozzi Team

   Mozzi is licensed under the GNU Lesser General Public Licence (LGPL) Version 2.1 or later.
>>>>>>> 172da016
*/

#define MOZZI_CONTROL_RATE 256 // Hz, powers of 2 are most reliable
#include <Mozzi.h>
#include <Oscil.h>
#include <tables/cos2048_int8.h> // table for Oscils to play
#include <mozzi_midi.h>
#include <mozzi_fixmath.h>
#include <EventDelay.h>
#include <Smooth.h>

Oscil<COS2048_NUM_CELLS, MOZZI_AUDIO_RATE> aCarrier(COS2048_DATA);
Oscil<COS2048_NUM_CELLS, MOZZI_AUDIO_RATE> aModulator(COS2048_DATA);
Oscil<COS2048_NUM_CELLS, MOZZI_CONTROL_RATE> kModIndex(COS2048_DATA);

// The ratio of deviation to modulation frequency is called the "index of modulation". ( I = d / Fm )
// It will vary according to the frequency that is modulating the carrier and the amount of deviation.
// so deviation d = I   Fm
// haven't quite worked this out properly yet...

Q8n8 mod_index;// = float_to_Q8n8(2.0f); // constant version
Q16n16 deviation;

Q16n16 carrier_freq, mod_freq;

// FM ratio between oscillator frequencies, stays the same through note range
Q8n8 mod_to_carrier_ratio = float_to_Q8n8(3.f);

EventDelay kNoteChangeDelay;

// for note changes
Q7n8 target_note, note0, note1, note_upper_limit, note_lower_limit, note_change_step, smoothed_note;

// using Smooth on midi notes rather than frequency,
// because fractional frequencies need larger types than Smooth can handle
// Inefficient, but...until there is a better Smooth....
Smooth <int> kSmoothNote(0.95f);

void setup(){
  kNoteChangeDelay.set(768); // ms countdown, taylored to resolution of MOZZI_CONTROL_RATE
  kModIndex.setFreq(.768f); // sync with kNoteChangeDelay
  target_note = note0;
  note_change_step = Q7n0_to_Q7n8(3);
  note_upper_limit = Q7n0_to_Q7n8(50);
  note_lower_limit = Q7n0_to_Q7n8(32);
  note0 = note_lower_limit;
  note1 = note_lower_limit + Q7n0_to_Q7n8(5);
  startMozzi();
}

void setFreqs(Q8n8 midi_note){
  carrier_freq = Q16n16_mtof(Q8n8_to_Q16n16(midi_note)); // convert midi note to fractional frequency
  mod_freq = ((carrier_freq>>8) * mod_to_carrier_ratio)  ; // (Q16n16>>8)   Q8n8 = Q16n16, beware of overflow
  deviation = ((mod_freq>>16) * mod_index); // (Q16n16>>16)   Q8n8 = Q24n8, beware of overflow
  aCarrier.setFreq_Q16n16(carrier_freq);
  aModulator.setFreq_Q16n16(mod_freq);
}

void updateControl(){
  // change note
  if(kNoteChangeDelay.ready()){
    if (target_note==note0){
      note1 += note_change_step;
      target_note=note1;
    }
    else{
      note0 += note_change_step;
      target_note=note0;
    }

    // change direction
    if(note0>note_upper_limit) note_change_step = Q7n0_to_Q7n8(-3);
    if(note0<note_lower_limit) note_change_step = Q7n0_to_Q7n8(3);

    // reset eventdelay
    kNoteChangeDelay.start();
  }

  // vary the modulation index
  mod_index = (Q8n8)350+kModIndex.next();

  // here's where the smoothing happens
  smoothed_note = kSmoothNote.next(target_note);
  setFreqs(smoothed_note);

}


AudioOutput updateAudio(){
  Q15n16 modulation = deviation * aModulator.next() >> 8;
  return MonoOutput::from8Bit(aCarrier.phMod(modulation));
}


void loop(){
  audioHook();
}<|MERGE_RESOLUTION|>--- conflicted
+++ resolved
@@ -19,16 +19,9 @@
    Mozzi help/discussion/announcements:
    https://groups.google.com/forum/#!forum/mozzi-users
 
-<<<<<<< HEAD
-    Tim Barrass 2012, CC by-nc-sa.
-
-    Note: an similar example, but using the newer FixMath
-    framework is given is FMsynth_FixMath.
-=======
    Copyright 2012-2024 Tim Barrass and the Mozzi Team
 
    Mozzi is licensed under the GNU Lesser General Public Licence (LGPL) Version 2.1 or later.
->>>>>>> 172da016
 */
 
 #define MOZZI_CONTROL_RATE 256 // Hz, powers of 2 are most reliable
