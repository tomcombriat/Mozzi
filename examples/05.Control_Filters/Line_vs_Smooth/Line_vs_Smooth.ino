--- conflicted
+++ resolved
@@ -22,13 +22,10 @@
    Mozzi help/discussion/announcements:
    https://groups.google.com/forum/#!forum/mozzi-users
 
-<<<<<<< HEAD
-    Tim Barrass 2013, Thomas Combriat and the Mozzi team 2024, CC by-nc-sa.
-=======
+
    Copyright 2013-2024 Tim Barrass and the Mozzi Team
 
    Mozzi is licensed under the GNU Lesser General Public Licence (LGPL) Version 2.1 or later.
->>>>>>> 172da016
 */
 
 #define MOZZI_CONTROL_RATE 64 // Hz, powers of 2 are most reliable
@@ -75,13 +72,8 @@
 unsigned int freq1;  // global so it can be used in updateAudio
 
 void updateControl(){
-<<<<<<< HEAD
   UFix<16,16> freq0 = mozziAnalogRead(0); // 0 to 1023, with an additionnal 16bits of precision (which will be used in the interpolation.)
   freq1 = (unsigned int) mozziAnalogRead(1); // 0 to 1023
-=======
-  Q16n16 freq0 = Q16n0_to_Q16n16(mozziAnalogRead<10>(0)); // 0 to 1023, scaled up to Q16n16 format
-  freq1 = (unsigned int) mozziAnalogRead<10>(1); // 0 to 1023
->>>>>>> 172da016
   aInterpolate.set(freq0, AUDIO_STEPS_PER_CONTROL);
 }
 
