--- conflicted
+++ resolved
@@ -42,16 +42,10 @@
 void updateControl(){
 }
 
-
-<<<<<<< HEAD
-AudioOutput_t updateAudio(){
+AudioOutput updateAudio(){
   //Q15n16 vibrato = (Q15n16) intensity * aVibrato.next();
   auto vibrato = intensity * toSFraction(aVibrato.next()); // Oscils in Mozzi are 8bits: 7bits of signal plus one bit of sign, so what they fit into a SFixMath<0,7> which is a signed fixMath type with 7 bits of value. 
-=======
-AudioOutput updateAudio(){
-    Q15n16 vibrato = (Q15n16) intensity * aVibrato.next();
->>>>>>> 5166c0d2
-    return MonoOutput::from8Bit(aCos.phMod(vibrato)); // phase modulation to modulate frequency
+  return MonoOutput::from8Bit(aCos.phMod(vibrato)); // phase modulation to modulate frequency
 }
 
 void loop(){
