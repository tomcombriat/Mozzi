# Mozzi  

### sound synthesis library for Arduino  


Tim Barrass   

Currently your Arduino can only beep like a microwave oven. Mozzi brings
your Arduino to life by allowing it to produce much more complex and interesting
growls, sweeps and chorusing atmospherics. These sounds can be quickly and easily
constructed from familiar synthesis units like oscillators, delays, filters and
envelopes.

You can use Mozzi to generate algorithmic music for an installation or
performance, or make interactive sonifications of sensors, on a small, modular
and super cheap Arduino, without the need for additional shields, message
passing or external synths.

***

## Features  
-    16384 Hz sample rate, or experimental 32768 Hz rate.
-    8 bit or 14 bit audio output modes on a bare Arduino, up to 16 bit using an external DAC.
-    Variable control rate from 64 Hz upwards.
-    Useful basic audio toolkit: oscillators, samples, lines, envelopes, scheduling, filtering.
-    Fast ADC and other cpu-efficient code utilities to help keep audio running smoothly.
-    Example sketches for easy modification.
-    Readymade wavetables and a script to convert your own soundfiles for Mozzi.
-    Usable on several platforms: Arduino, STM32, ESP, Teensy.
-    Mozzi is designed to be easy to use, open source and extendable.

***

## Installation  
Use the "code" button on Mozzi's Github page to download a ZIP file of the latest developing code.  Import this into Arduino, following the instructions from the [Arduino libraries guide](http://arduino.cc/en/Guide/Libraries).

*In the Arduino IDE, navigate to Sketch > Include Library > Add .ZIP Library. At the top of the drop down list, select the option to "Add .ZIP Library".*

(Note: the files in the "releases" section on Github are now legacy.  The development code is recommended.)

***

## Quick Start  
To hear Mozzi, connect a 3.5mm audio jack with the centre wire to the PWM output
on Digital Pin 9 on the Arduino, and the ground to the Ground on the Arduino.
Use this as a line out which you can plug into your computer and listen to with
a sound program like [Audacity](http://audacity.sourceforge.net/).
Try some examples from the __File > Examples > Mozzi__ menu.  

Below is a list of the Digital Pins used by Mozzi for STANDARD_PLUS mode PWM audio out on different boards.
Feedback about others is welcome.

Model | Pin | Tested
----- | --- | ------
Arduino Uno | 9	| yes
Arduino Uno R4 | A0 | yes
Arduino Duemilanove | 9	| yes
Arduino Nano | 9 | yes
Arduino Nano 33 Iot | A0 | yes
Arduino Pro Mini | 9 | yes
Arduino Leonardo | 9 | yes
Arduino Mega | 11 | yes
Arduino MBED (only the Giga has been tested, see "Hardware specific notes", below) | A13 | no
Arduino Giga | A13 (jack) | yes
Freetronics EtherMega | 11 | yes
Ardweeny | 9 | yes     
Boarduino | 9 | yes
Teensy | 14 | -
Teensy2 | B5 | yes  
Teensy2++ | B5(25) | yes
Teensy 3.0 3.1 LC 3.2 | DAC/D | yes
Teensy 3.4, 3.5 | DAC/D | -
Teensy 4.0 4.1 | A8 | yes
Gemma M0 | A0 | yes
Adafruit Playground Express | Built in Speaker | yes    
Sanguino | 13	| -  
STM32F1 maple core (see "Hardware specific notes", below) | PB8 | yes
STM32F1 STM core (see "Hardware specific notes", below) | PA8 | yes
STM32F4 STM core (see "Hardware specific notes", below) | PA8 | yes
ESP8266 *see details* | GPIO2 | yes
RP2040 | 0 | yes

For details about HIFI mode, read the [Mozzi core module documentation](http://sensorium.github.io/Mozzi/doc/html/group__core.html#gae99eb43cb29bb03d862ae829999916c4/).  

***

## Using Mozzi  
Here's a template for an empty Mozzi sketch:  


```
#include <MozziGuts.h>   // at the top of your sketch

void setup() {
	startMozzi();
}

void updateControl(){
	// your control code
}

int updateAudio(){
	// your audio code which returns an int between -244 and 243
}

void loop() {
	audioHook();
}
```

There's a detailed example explaining the different parts [here](http://sensorium.github.io/Mozzi/learn/a-simple-sketch/).

***

## Documentation

There's documentation in the doc folder in the Mozzi download and [online](http://sensorium.github.io/Mozzi/doc/html/index.html).  
There is practical help on the [learn](http://sensorium.github.io/Mozzi/learn/) page on the Mozzi site.  
Start or look up a topic on the [users forum](https://groups.google.com/forum/#!forum/mozzi-users/).  
Also, feel free to submit any issues on the [GitHub Mozzi site](https://github.com/sensorium/Mozzi/issues/).  
Look for code and usage changes [here](extras/NEWS.txt).  

***

## Caveats and Workarounds

#### AVR

* While Mozzi is running, calling `delay()`, `delayMicroseconds()`, or other functions which wait or cycle through loops can cause audio glitches.
Mozzi provides `EventDelay()` for scheduling instead of `delay`.

* `analogRead()` is replaced by `mozziAnalogRead()`, which works in the background instead of blocking the processor.  

* Mozzi interferes with `analogWrite()`.  In `STANDARD` and `STANDARD_PLUS` audio modes, Mozzi takes over Timer1 (pins 9 and 10), but you can use the Timer2 pins, 3 and 11 (your board may differ).  In `HIFI` mode, Mozzi uses Timer1 (or Timer4 on some boards), and Timer2, so pins 3 and 11 are also out.  
If you need `analogWrite()`, you can do PWM output on any digital pins using the technique in *Mozzi>examples>11.Communication>Sinewave_PWM_pins_HIFI*.  


#### Last Resort
The timers can be made available with `stopMozzi()`, which stops audio interrupts, until you call `startMozzi()`.  

***

## Tweaking Arduino for Faster Audio Code

If you need your synth to run faster on AVR architectures, Arduino versions above 1.5 can be tweaked to optimise compiled code for speed instead of small size.  

Find Arduino’s platform.txt (on OSX you can find it by searching in Users/your_name/Library/Arduino15). Search and replace -Os with -O2. Save.

It’s explained more thoroughly (for Windows) [here](http://www.instructables.com/id/Arduino-IDE-16x-compiler-optimisations-faster-code/?ALLSTEPS).

If you still need more speed, Arduino 1.0.5 produces slightly faster code.

***

## Using external chips to produce the sound

External chips (DAC) can also be used on any platform which does not support natively the I2S protocol  using an user defined `audioOutput` function. This can allow a greater audio quality over the native ways to output the sound (PWM for AVR Arduinos and STM32 and 12 bit DAC for Teensy 3.*).
Examples are provided for the MCP492X DAC (12 bit on SPI) and for the (PT8211) 16 bit stereo DAC using SPI port to emulate the I2S protocol. The latter should be compatible with any DAC using I2S.

***

If you enjoy using Mozzi for a project, or have extended it, we would be
pleased to hear about it and provide support wherever possible. Contribute
suggestions, improvements and bug fixes to the Mozzi wiki on Github, or
Fork it to contribute directly to future developments.

Mozzi is a development of research into Mobile Sonification in the
[SweatSonics](http://stephenbarrass.wordpress.com/tag/sweatsonics/) project.

***

## Contributions / Included Dependencies  
Modified versions of the following libraries are included in the Mozzi download:  

[TimerOne library](http://www.pjrc.com/teensy/td_libs_TimerOne.html)  
[FrequencyTimer2 library](http://www.pjrc.com/teensy/td_libs_FrequencyTimer2.html) - now a [fork with support for ATmega32u4 processors](https://github.com/sensorium/FrequencyTimer2/)   

Mozzi has also drawn on and been influenced by (among many others):  

[xorshift](http://www.jstatsoft.org/v08/i14/xorshift.pdf) random number generator, George Marsaglia, (2003)  
ead~.c puredata external (creb library) Copyright (c) 2000-2003 by Tom Schouten (GPL2)  
[AF_precision_synthesis](http://adrianfreed.com/content/arduino-sketch-high-frequency-precision-sine-wave-tone-sound-synthesis)
by Adrian Freed, 2009  
[Resonant filter](http://www.musicdsp.org/archive.php?classid=3#259) posted to musicdsp.org by Paul Kellett,
and fixed point version of the filter on [dave's blog of art and programming](http://www.pawfal.org/dave/blog/2011/09/)  
State Variable filter pseudocode at [musicdsp.org](http://www.musicdsp.org/showone.php?id=23) and [here](http://www.musicdsp.org/showone.php?id=142)  
Various examples from [Pure Data](http://puredata.info/) by Miller Puckette  
[Practical synthesis tutorials](http://www.obiwannabe.co.uk/) by Andy Farnell  


## Hardware specific notes

### STM32
The situation on STM32-based boards is rather confusing, as there are several competing Arduino cores. Importantly:
- Some boards use dedicated cores (e.g. Arduino Giga / Protenta) etc. For those, see the relevant sections (if we support them)
- There is a series of libmaple-based cores, including [Roger Clark's libmaple-based core](https://github.com/rogerclarkmelbourne/Arduino_STM32). These are highly optimized, and provide very complete support, but only for a limited number of boards. Unfortunately, at the time of this writing (2023/04), they are not available for installation via the Arduino Board Manager, and they do not currently seem actively maintained.
- A generic Arduino core for STM32 is the [STM32duino core](https://github.com/stm32duino/Arduino_Core_STM32). It supports a huge step of boards, and seems to have offical backing by STM, but some features of the libmaple based cores are still lacking. To complete confusion, this core now uses the label "STM32duino", which used to be what the libmaple cores above were known by (don't blame Mozzi for this mess!).

Mozzi supports both of the latter, but currently not at the same level of completeness.

#### STM32 libmaple based
port by Thomas Friedrichsmeier

Compiles for and runs on a STM32F103C8T6 blue pill board, with a bunch of caveats (see below), i.e. on a board _without_ a
real DAC. Should probably run on any other board supported by [Roger Clark's libmaple-based core](https://github.com/rogerclarkmelbourne/Arduino_STM32) (although this theory is untested).

*NOTE* that at the time of this writing, [Stev Strong's slightliy more recent fork of this core](https://github.com/stevstrong/Arduino_STM32/) does *not* work with
Mozzi, apparently due to a bug in pwmWrite().

- You will need a very recent checkout of the Arduino_STM32 repository, otherwise compilation will fail.
- Audio output is to pin PB8, by default (HIFI-mode: PB8 and PB9)
- If you want to use MIDI, be sure to replace "MIDI_CREATE_DEFAULT_INSTANCE()" with "MIDI_CREATE_INSTANCE(HardwareSerial, Serial1, MIDI)" (or Serial2)
- Timers 4 (PWM output), and 2 (audio rate) are used by default.
- The STM32-specific options (pins, timers) can be configured in AudioConfigSTM32.h
- Default audio resolution is currently set to 10 bits, which yields 70khZ PWM frequency on a 72MHz CPU. HIFI mode is 2*7bits at up to 560Khz (but limited to 5 times audio rate)
- AUDIO_INPUT is completely untested (but implemented in theory)
- Note that AUDIO_INPUT and mozziAnalogRead() return values in the STM32's full ADC resolution of 0-4095 rather than AVR's 0-1023.
- twi_nonblock is not ported

#### STM32 STM32duino
port by Thomas Friedrichsmeier

Tested on a STM32F103C8T6 blue pill board as well as an STM32F411CE black pill board, i.e. on sboards _without_ a
real DAC. Compiles and runs, with a bunch of caveats (see below). Should probably run on any other board supported by the
[STM32duino core](https://github.com/stm32duino/Arduino_Core_STM32) (although this theory is untested).
When trying any other board, you probably want to check the platform specific settings (see below), carefully, importantly, whether the desired output resolution is
achievable, and whether the desired output pins are PWM capable.

- Audio output is PWM-based to pin PA8, by default (HIFI-mode: PA8 and PA9)
- Timers 3 (PWM output), and 2 (audio rate) are used by default.
- The STM32-specific options (pins, timers) can be configured in AudioConfigSTM32duino.h
- Default audio resolution is currently set to 10 bits, which yields 70khZ PWM frequency on a 72MHz CPU. IMPORTANT: Should your CPU be slower, you will need to lower the audio resolution!
- HIFI mode is 2*7bits at up to 560Khz with a 72MHz CPU (but limited to 5 times audio rate)
- Analog input implementation is somewhat experimental, and may not be able to service a whole lot of pins (contributions welcome)
- AUDIO_INPUT is completely untested (but implemented in theory)
- Note that AUDIO_INPUT and mozziAnalogRead() return values in the STM32's full ADC resolution (the exact range depending on the board in use) rather than AVR's 0-1023.
- twi_nonblock is not ported

### Teensy 3.0/3.1/3.2/3.4/3.5/LC

This port is working with the latest version of Teensyduino (1.8.5)
Extra libraries required for use with Teensy 3.*:
These are included in the standard Teensyduino install unless you explicitly disable them
- [Timer library](https://github.com/loglow/IntervalTimer) for Teensy 3.* by Daniel Gilbert
- [ADC library](http://github.com/pedvide/ADC) by Pedro Villanueva

Some of the differences for Teensy 3.* which will affect users include:

- On Teeensy 3.0/3.1/3.2/Audio output is on pin A14/DAC, in STANDARD or STANDARD_PLUS audio modes.
    These modes are identical on Teensy 3.0/3.1/3.2, as the output is via DAC rather than PWM.
- Output is 12 bits in STANDARD and STANDARD_PLUS modes, up from nearly 9 bits for Atmel based boards. HIFI audio, which works by summing two output pins, is not available on Teensy 3.0/3.1.
- twi_nonblock code by Marije Baalman for non-blocking I2C is not compatible with Teensy 3.0/3.1/3.2.

### Teensy 4.0/4.1
port by Thomas Combriat

This port is working with the latest version of Teensyduino (1.8.5)
Extra libraries required for use with Teensy 4.*:
These are included in the standard Teensyduino install unless you explicitly disable them
- [Timer library](https://github.com/loglow/IntervalTimer) for Teensy 3.* by Daniel Gilbert
- [ADC library](http://github.com/pedvide/ADC) by Pedro Villanueva

Some of the differences for Teensy 4.*:

- Contrary to the Teensy 3, the Teensy 4 do not have any DAC. The output is done on pin A8 (PWM) by default (editable in `AudioConfigTeensy4.h`

### SAMD21 architecture (Arduino Circuitplayground M0 and others)
port by Adrian Freed

- Currently, only output on the inbuilt DAC (pin DAC0) is supported. So, obviously, boards without a DAC are not yet convered (in theory you can still use EXTERNAL_AUDIO_OUTPUT)
- Output resolution is fixed at 10 bits. If your board supports more, configure in AudioConfigSAMD21.h
- mozziAnalogRead() and AUDIO_INPUT are not implemented (contributions welcome)
- We don't have a lot of data, which boards this port has been tested on. Success or not, let us know, if you are using Mozzi on SAMD21 boards

### ESP8266
port by Thomas Friedrichsmeier

- Since flash memory is not built into the ESP8266, but connected, externally, it is much too slow for keeping wave tables, audio samples, etc. Instead, these are kept in RAM on this platform.
- Asynchronous analog reads are not implemented. `mozziAnalogRead()` relays to `analogRead()`.
- AUDIO_INPUT is not implemented.
- twi_nonblock is not ported
- Several audio output modes exist, the default being PDM_VIA_SERIAL (configurable in AudioConfigESP.h):
  - PDM_VIA_SERIAL: Output is coded using pulse density modulation, and sent via GPIO2 (Serial1 TX).
    - This output mode uses timer1 for queuing audio sample, so that timer is not available for other uses.
    - Note that this mode has slightly lower effective analog output range than PDM_VIA_I2S, due to start/stop bits being added to the output stream.
  - PDM_VIA_I2S: Output is coded using pulse density modulation, and sent via the I2S pins. The I2S data out pin (GPIO3, which is also "RX") will have the output,
  but *all* I2S output pins (RX, GPIO2 and GPIO15) will be affected. Mozzi tries to set GPIO2 and GPIO15 to input mode, and *at the time of this writing*, this allows
  I2S output on RX even on boards such as the ESP01 (where GPIO15 is tied to Gnd). However, it seems safest to assume that this mode may not be useable on boards where
  GPIO2 or GPIO15 are not available as output pins.
  - EXTERNAL_DAC_VIA_I2S: Output is sent to an external DAC (such as a PT8211), digitally coded. This is the only mode that supports STEREO. It also needs the least processing power.
- There is no "HIFI_MODE" in addition to the above output options. For high quality output, either use an external DAC, or increase the PDM_RESOLUTION value.
- Note that the ESP8266 pins can output less current than the other supported CPUs. The maximum is 12mA, with a recommendation to stay below 6mA.
  - WHEN CONNECTING A HEADPHONE, DIRECTLY, USE APPROPRIATE CURRENT LIMITING RESISTORS (>= 500Ohms).
- _Any_ WiFi-activity can cause severe spikes in power consumption. This can cause audible "ticking" artifacts, long before any other symptoms.
  - If you do not require WiFi in your sketch, you should turn it off, _explicitly_, using `WiFi.mode(WIFI_OFF)`.
  - A juicy enough, well regulated power supply, and a stabilizing capacitor between VCC and Gnd can help a lot.
  - As the (PDM) output signal is digital, a single transistor can be used to amplify it to an independent voltage level.
- The audio output resolution is always 16 bits on this platform, _internally_. Thus, in updateAudio(), you should scale your output samples to a full 16 bit range. The effective number of output bits cannot easily
  be quantified, due to PDM coding.
- audioHook() calls `yield()` once for every audio sample generated. Thus, as long as your audio output buffer does not run empty, you should not need any additional `yield()`s inside `loop()`.

### ESP32
port by Dieter Vandoren and Thomas Friedrichsmeier

- Since flash memory is not built into the ESP32, but connected, externally, it is much too slow for keeping wave tables, audio samples, etc. Instead, these are kept in RAM on this platform.
- Asynchronous analog reads are not implemented. `mozziAnalogRead()` relays to `analogRead()`.
- AUDIO_INPUT is not implemented.
- twi_nonblock is not ported
- Currently, three audio output modes exist, the default being INTERNAL_DAC (configurable in AudioConfigESP32.h). *The configuration details may still be subject to change; please be prepared to make some minimal adjustments to your code, when upgrading Mozzi*:
  - INTERNAL_DAC: Output using the built-in DAC on GPIO pins 25 and 26.
    - 8 bits resolution, mono (on both pins) or stereo
    - For simplicity of code, both pins are always used, even in mono output mode
  - PT8211_DAC: Output is sent via I2S in a format suitable for the PT8211 external EXTERNAL_DAC
    - 16 bits resolution, mono or stereo. Remember to shift your audio accordingly.
    - Output pins can be configured in AudioConfigESP32.h. Default is BCK: 26, WS: 15, DATA: 33
  - PDM_VIA_I2S: Output is converted using pulse density modulation, sent to the I2S data pin. No external hardware needed.
    - 16 bits resolution. Remember to shift your audio accordingly.
    - Output (DATA) pin can be configured in AudioConfigESP32.h. Default 33. Note that the BCK and WS pins are also used in this mode.
    - The PDM_RESOLUTION parameter can be used to reduce noise at the cost of more CPU power.
    - Mono, only.
- "HIFI_MODE" is not currently implemented, but could conceivably be realized for the INTERNAL_DAC mode. Patches welcome.
- WIFI-activity not yet tested, but likely the same notes as for ESP8266 apply. Consider turning off WIFI.
- The implementation of audioTicks() may be slightly inaccurate on this platform.

### RP2040 (Raspberry Pi Pico)
port by Thomas Friedrichsmeier

Compiles and runs using [this core](https://github.com/earlephilhower/arduino-pico). Can probably be ported to the Mbed core for RP2040, relatively easily, as it relies mostly
on the RP2040 SDK API. Tested on a Pi Pico.

- This is a recent addition, implementation details may still change (currently just PWM driven by a timer; this may be worth changing to a DMA driven output)
- Wavetables and samples are not kept in progmem on this platform. While apparently speed (of the external flash) is not much of an issue, the data always seems to be copied into RAM, anyway.
- Currently, two audio output modes exist (configurable in AudioConfigRP2040.h) in addition to using an user-defined `audioOutput` function, with the default being PWM_VIA_BARE_CHIP:
  - PWM_VIA_BARE_CHIP: PWM audio output on pin 0, by default, with 11 bits default output resolution
    - One hardware timer interrupt and one DMA channel are claimed (number not hardcoded), a non-exclusive handler is installed on DMA_IRQ_0.
    - HIFI_MODE not yet implemented (although that should not be too hard to do).
  - EXTERNAL_DAC_VIA_I2S: I2S output to be connected to an external DAC
    - 16 bits resolution by default (configurable in AudioConfigRP2040.h), 8, 16, 24 (left aligned) and 32 resolution are available.
    - Both plain I2S and LSBJ_FORMAT (for the PT8211 for instance) are available (configurable in AudioConfigRP2040.h), default is LSBJ.
    - Outputs pins can be configured in AudioConfigRP2040.h. Default is BCK: 20, WS: 21, DATA: 22.
    - Two DMA channels are claimed (numbers not hardcoded), non-exclusive handlers are installed on DMA_IRQ_0.
    - At the time of writing, LSBJ is only available with github arduino-pico core.
- Note that AUDIO_INPUT and mozziAnalogRead() return values in the RP2040's full ADC resolution of 0-4095 rather than AVR's 0-1023.
- twi_nonblock is not ported
- Code uses only one CPU core

### Arduino Giga/MBED
port by Thomas Friedrichsmeier & Thomas Combriat

Compiles and runs using Arduino's standard and Arduino_AdvancedAnalog libraries. This port is still **experimental**, testing reveals some instabilities for some configurations (in particular with USE_AUDIO_INPUT) that are under active investigations.

- This port is not complete yet, in particular:
  - Asynchroneous analog reads are not implemented (yet), `mozziAnalogRead()` relays to `analogRead()`.
  - HIFI mode is not implemented.
- In addition to using an user-defined `audioOutput()` by setting `EXTERNAL_AUDIO_OUTPUT` to `true` in mozzi_config.h, two bare chip output modes exist (configurable in AudioConfigMBED.h):
  - INTERNAL_DAC: uses the DAC present on the board and outputs by default on pin A13 (3.5mm jack connector's tip). Stereo mode uses pin A12 (3.5mm jack connector's first ring) additionally.
  - PDM_VIA_SERIAL: returns a pulse-density modulated signal on one of the hardware UART of the board (Serial ports). Default is using the SERIAL2, on pin D18.
- This port should support other MBED based Arduino boards like the Arduino Portenta, in *theory*. It has only been tested on the giga but feedbacks are welcome!

### Arduino Uno R4
port by Thomas Combriat

Compiles and runs using Arduino's standard library (Renesas 0.8.7 at the time of this writing).

- A few particularities:
<<<<<<< HEAD
  - Because this board has an on-board DAC (A0), but only one, STEREO is not implemented and Mozzi uses only this pin. Usage of other pins using PWM for instance is not implemented.
  - Two timers are claimed by Mozzi when using the on-board DAC, one when using `EXTERNAL_AUDIO_OUTPUT`.  
=======
  - Because this board has an on-board DAC (A0), but only one, STEREO is not implemented and Mozzi uses this pin. Usage of other pins using PWM for instance is not implemented yet.
  - Two timers are claimed by Mozzi when using the on-board DAC, one when using `EXTERNAL_AUDIO_OUTPUT`.
  - `mozziAnalogRead()` returns values in the Renesas' full ADC resolution of 0-16384 rather than AVR's 0-1023. *This might change in the near future for speed purposes.*
  
>>>>>>> a0c73365

***

## Use and Remix
Mozzi is licensed under a Creative Commons Attribution-NonCommercial-ShareAlike 4.0 International License, which is detailed in LICENSE.txt

Disclaimer: This is a human-readable summary of (and not a substitute for) the license.

You are free to:
 - Share — copy and redistribute the material in any medium or format
 - Adapt — remix, transform, and build upon the material

The licensor cannot revoke these freedoms as long as you follow the license terms.
Under the following terms:
 - Attribution — You must give appropriate credit, provide a link to the license, and indicate if changes were made. You may do so in any reasonable manner, but not in any way that suggests the licensor endorses you or your use.
 - NonCommercial — You may not use the material for commercial purposes.
 - No additional restrictions — You may not apply legal terms or technological measures that legally restrict others from doing anything the license permits.<|MERGE_RESOLUTION|>--- conflicted
+++ resolved
@@ -363,15 +363,11 @@
 Compiles and runs using Arduino's standard library (Renesas 0.8.7 at the time of this writing).
 
 - A few particularities:
-<<<<<<< HEAD
-  - Because this board has an on-board DAC (A0), but only one, STEREO is not implemented and Mozzi uses only this pin. Usage of other pins using PWM for instance is not implemented.
-  - Two timers are claimed by Mozzi when using the on-board DAC, one when using `EXTERNAL_AUDIO_OUTPUT`.  
-=======
+
   - Because this board has an on-board DAC (A0), but only one, STEREO is not implemented and Mozzi uses this pin. Usage of other pins using PWM for instance is not implemented yet.
   - Two timers are claimed by Mozzi when using the on-board DAC, one when using `EXTERNAL_AUDIO_OUTPUT`.
   - `mozziAnalogRead()` returns values in the Renesas' full ADC resolution of 0-16384 rather than AVR's 0-1023. *This might change in the near future for speed purposes.*
   
->>>>>>> a0c73365
 
 ***
 
