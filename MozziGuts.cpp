/*
 * MozziGuts.cpp
 *
 * Copyright 2012 Tim Barrass.
 *
 * This file is part of Mozzi.
 *
 * Mozzi by Tim Barrass is licensed under a Creative Commons
 * Attribution-NonCommercial-ShareAlike 4.0 International License.
 *
 */
#include <Arduino.h>

#include "CircularBuffer.h"
#include "MozziGuts.h"
#include "mozzi_analog.h"
#include "mozzi_config.h" // at the top of all MozziGuts and analog files
//#include "mozzi_utils.h"
#include "AudioOutput.h"


// Forward declarations of functions to be provided by platform specific implementations
#if (!BYPASS_MOZZI_OUTPUT_BUFFER)
static void CACHED_FUNCTION_ATTR defaultAudioOutput();
#endif
static void advanceADCStep();
static void startSecondADCReadOnCurrentChannel();

// Include the appropriate implementation
#if IS_AVR()
#  include "MozziGuts_impl_AVR.hpp"
#elif IS_STM32()
#  include "MozziGuts_impl_STM32.hpp"
#elif IS_ESP32()
#  include "MozziGuts_impl_ESP32.hpp"
#elif IS_ESP8266()
#  include "MozziGuts_impl_ESP8266.hpp"
#elif (IS_TEENSY3() || IS_TEENSY4())
#  include "MozziGuts_impl_TEENSY.hpp"
#elif (IS_SAMD21())
#  include "MozziGuts_impl_SAMD.hpp"
#elif (IS_RP2040())
#  include "MozziGuts_impl_RP2040.hpp"
#elif (IS_MBED())
#  include "MozziGuts_impl_MBED.hpp"
#else
#  error "Platform not (yet) supported. Check MozziGuts_impl_template.hpp and existing implementations for a blueprint for adding your favorite MCU."
#endif


static uint8_t adc_count = 0;

////// BEGIN Output buffering /////
#if BYPASS_MOZZI_OUTPUT_BUFFER == true
uint64_t samples_written_to_buffer = 0;

inline void bufferAudioOutput(const AudioOutput_t f) {
  audioOutput(f);
  ++samples_written_to_buffer;
}
#else
#  if (STEREO_HACK == true)
// ring buffer for audio output
CircularBuffer<StereoOutput> output_buffer;  // fixed size 256
#  else
CircularBuffer<AudioOutput_t> output_buffer;  // fixed size 256
#  endif
#  define canBufferAudioOutput() (!output_buffer.isFull())
#  define bufferAudioOutput(f) output_buffer.write(f)
static void CACHED_FUNCTION_ATTR defaultAudioOutput() {
#  if (USE_AUDIO_INPUT == true)
  adc_count = 0;
  startSecondADCReadOnCurrentChannel();  // the current channel is the AUDIO_INPUT pin
#  endif
  audioOutput(output_buffer.read());
}
#endif
////// END Output buffering ///////


<<<<<<< HEAD
// Include the appropriate implementation
#if IS_AVR()
#  include "MozziGuts_impl_AVR.hpp"
#elif IS_STM32()
#  include "MozziGuts_impl_STM32.hpp"
#elif IS_STM32DUINO()
#  include "MozziGuts_impl_STM32duino.hpp"
#elif IS_ESP32()
#  include "MozziGuts_impl_ESP32.hpp"
#elif IS_ESP8266()
#  include "MozziGuts_impl_ESP8266.hpp"
#elif (IS_TEENSY3() || IS_TEENSY4())
#  include "MozziGuts_impl_TEENSY.hpp"
#elif (IS_SAMD21())
#  include "MozziGuts_impl_SAMD.hpp"
#elif (IS_RP2040())
#  include "MozziGuts_impl_RP2040.hpp"
#else
#  error "Platform not (yet) supported. Check MozziGuts_impl_template.hpp and existing implementations for a blueprint for adding your favorite MCU."
#endif
=======
>>>>>>> eb46b773

////// BEGIN Analog input code ////////
/* Analog input code was informed initially by a discussion between
jRaskell, bobgardner, theusch, Koshchi, and code by jRaskell.
http://www.avrfreaks.net/index.php?name=PNphpBB2&file=viewtopic&p=789581
*/

#include "Stack.h"
static volatile int analog_readings[NUM_ANALOG_INPUTS];
static Stack <volatile int8_t,NUM_ANALOG_INPUTS> adc_channels_to_read;
volatile static int8_t current_channel = -1; // volatile because accessed in control and adc ISRs

/* gets the next channel to read off the stack, and if there is a channel there, it changes to that channel and starts a conversion.
*/
void adcReadSelectedChannels() {
	// ugly syntax below saves a few bytes/instructions (as current_channel is declared volatile)
	if((current_channel = adc_channels_to_read.pop()) >= 0) adcStartConversion(current_channel);
}

/* Called each time in updateControlWithAutoADC(), after updateControl()
   Forbidding inline, here, saves a wholesome 16 bytes flash on AVR (without USE_AUDIO_INPUT). No idea, why.
*/
__attribute__((noinline)) void adcStartReadCycle() {
	if (current_channel < 0) // last read of adc_channels_to_read stack was empty, ie. all channels from last time have been read
	{
#if (USE_AUDIO_INPUT == true)
		adc_channels_to_read.push(AUDIO_INPUT_PIN); // for audio
#else
		adcReadSelectedChannels();
		adc_count = 0;
#endif
	}
}

int mozziAnalogRead(uint8_t pin) {
#if defined(MOZZI_FAST_ANALOG_IMPLEMENTED)
	pin = adcPinToChannelNum(pin); // allow for channel or pin numbers; on most platforms other than AVR this has no effect. See note on pins/channels
	adc_channels_to_read.push(pin);
	return analog_readings[channelNumToIndex(pin)];
#else
#  warning Asynchronouos analog reads not implemented for this platform
	return analogRead(pin);
#endif
}

#if (USE_AUDIO_INPUT == true)
// ring buffer for audio input
CircularBuffer<unsigned int> input_buffer; // fixed size 256

static int audio_input; // holds the latest audio from input_buffer

int getAudioInput() { return audio_input; }

/** NOTE: Triggered at AUDIO_RATE via defaultAudioOutput(). In addition to the AUDIO_INPUT_PIN, at most one reading is taken for mozziAnalogRead().  */
inline void advanceADCStep() {
  switch (adc_count) {
  case 0:
    // 6us
    // the input pin was the last thing we read 
    input_buffer.write(getADCReading());
    adcReadSelectedChannels();     // TODO: doesn't this stop the cycle, in case no pins to read?
    break;

  case 1:
    // <2us, <1us w/o receive
    // receiveFirstControlADC();
    startSecondADCReadOnCurrentChannel();
    break;

  case 2:
    // 3us
    analog_readings[channelNumToIndex(current_channel)] = getADCReading();
    adcStartConversion(adcPinToChannelNum(AUDIO_INPUT_PIN));  // -> result is ignored, but first thing in the next cycle, a second reading is taken.
    break;

  }
  adc_count++;
}
#else
/** NOTE: Triggered at CONTROL_RATE via advanceControlLoop().

This interrupt handler cycles through all analog inputs on the adc_channels_to_read Stack,
doing 2 conversions on each channel but only keeping the second conversion each time,
because the first conversion after changing channels is often inaccurate (on atmel-based arduinos).*/
inline void advanceADCStep() {
  if (!adc_count) {  // i.e. first step
    //<1us
    startSecondADCReadOnCurrentChannel();   // discard fist - noisy - reading, start another on same pin
    adc_count=1;
  } else {
    // 3us
    analog_readings[channelNumToIndex(current_channel)] = getADCReading();  // register second reading
    adcReadSelectedChannels();  // start first reading on next pin (if any)
    adc_count=0;
  }
}
#endif

////// END analog input code ////////


////// BEGIN audio/control hook /////
static uint16_t update_control_timeout;
static uint16_t update_control_counter;

inline void advanceControlLoop() {
  if (!update_control_counter) {
    update_control_counter = update_control_timeout;
    updateControl();
    adcStartReadCycle();
  } else {
    --update_control_counter;
  }
}

void audioHook() // 2us on AVR excluding updateAudio()
{
// setPin13High();
#if (USE_AUDIO_INPUT == true)
  if (!input_buffer.isEmpty())
    audio_input = input_buffer.read();
#endif

  if (canBufferAudioOutput()) {
    advanceControlLoop();
#if (STEREO_HACK == true)
    updateAudio(); // in hacked version, this returns void
    bufferAudioOutput(StereoOutput(audio_out_1, audio_out_2));
#else
    bufferAudioOutput(updateAudio());
#endif

#if defined(LOOP_YIELD)
    LOOP_YIELD
#endif      
      }
// Like LOOP_YIELD, but running every cycle of audioHook(), not just once per sample
#if defined(AUDIO_HOOK_HOOK)
    AUDIO_HOOK_HOOK
#endif
<<<<<<< HEAD
  }
#if defined(AUDIO_HOOK_HOOK)
AUDIO_HOOK_HOOK();
#endif
=======
>>>>>>> eb46b773
  // setPin13Low();
}

// NOTE: This function counts the ticks of audio _output_, corresponding to real time elapsed.
// It does _not_ provide the count of the current audio frame to be generated by updateAudio(). These two things will differ, slightly,
// depending on the fill state of the buffer.
// TODO: In many - but not all - use cases, it might be more useful to provide a count of the current audio frame to be generated, however,
// the existing semantics have always been in place, so far.
unsigned long audioTicks() {
#if (BYPASS_MOZZI_OUTPUT_BUFFER != true)
  return output_buffer.count();
#elif defined(AUDIOTICK_ADJUSTMENT)
  return samples_written_to_buffer - (AUDIOTICK_ADJUSTMENT);
#else
  return samples_written_to_buffer;
#endif
}

unsigned long mozziMicros() { return audioTicks() * MICROS_PER_AUDIO_TICK; }

////// END audio/control hook /////

////// BEGIN initialization ///////
void startMozzi(int control_rate_hz) {
  setupMozziADC(); // you can use setupFastAnalogRead() with FASTER or FASTEST
                   // in setup() if desired (not for Teensy 3.* )
  setupFastAnalogRead();
  // delay(200); // so AutoRange doesn't read 0 to start with
  update_control_timeout = AUDIO_RATE / control_rate_hz;
  startAudio();
}

////// END initialization ///////<|MERGE_RESOLUTION|>--- conflicted
+++ resolved
@@ -26,59 +26,6 @@
 static void advanceADCStep();
 static void startSecondADCReadOnCurrentChannel();
 
-// Include the appropriate implementation
-#if IS_AVR()
-#  include "MozziGuts_impl_AVR.hpp"
-#elif IS_STM32()
-#  include "MozziGuts_impl_STM32.hpp"
-#elif IS_ESP32()
-#  include "MozziGuts_impl_ESP32.hpp"
-#elif IS_ESP8266()
-#  include "MozziGuts_impl_ESP8266.hpp"
-#elif (IS_TEENSY3() || IS_TEENSY4())
-#  include "MozziGuts_impl_TEENSY.hpp"
-#elif (IS_SAMD21())
-#  include "MozziGuts_impl_SAMD.hpp"
-#elif (IS_RP2040())
-#  include "MozziGuts_impl_RP2040.hpp"
-#elif (IS_MBED())
-#  include "MozziGuts_impl_MBED.hpp"
-#else
-#  error "Platform not (yet) supported. Check MozziGuts_impl_template.hpp and existing implementations for a blueprint for adding your favorite MCU."
-#endif
-
-
-static uint8_t adc_count = 0;
-
-////// BEGIN Output buffering /////
-#if BYPASS_MOZZI_OUTPUT_BUFFER == true
-uint64_t samples_written_to_buffer = 0;
-
-inline void bufferAudioOutput(const AudioOutput_t f) {
-  audioOutput(f);
-  ++samples_written_to_buffer;
-}
-#else
-#  if (STEREO_HACK == true)
-// ring buffer for audio output
-CircularBuffer<StereoOutput> output_buffer;  // fixed size 256
-#  else
-CircularBuffer<AudioOutput_t> output_buffer;  // fixed size 256
-#  endif
-#  define canBufferAudioOutput() (!output_buffer.isFull())
-#  define bufferAudioOutput(f) output_buffer.write(f)
-static void CACHED_FUNCTION_ATTR defaultAudioOutput() {
-#  if (USE_AUDIO_INPUT == true)
-  adc_count = 0;
-  startSecondADCReadOnCurrentChannel();  // the current channel is the AUDIO_INPUT pin
-#  endif
-  audioOutput(output_buffer.read());
-}
-#endif
-////// END Output buffering ///////
-
-
-<<<<<<< HEAD
 // Include the appropriate implementation
 #if IS_AVR()
 #  include "MozziGuts_impl_AVR.hpp"
@@ -96,11 +43,42 @@
 #  include "MozziGuts_impl_SAMD.hpp"
 #elif (IS_RP2040())
 #  include "MozziGuts_impl_RP2040.hpp"
+#elif (IS_MBED())
+#  include "MozziGuts_impl_MBED.hpp"
 #else
 #  error "Platform not (yet) supported. Check MozziGuts_impl_template.hpp and existing implementations for a blueprint for adding your favorite MCU."
 #endif
-=======
->>>>>>> eb46b773
+
+
+static uint8_t adc_count = 0;
+
+////// BEGIN Output buffering /////
+#if BYPASS_MOZZI_OUTPUT_BUFFER == true
+uint64_t samples_written_to_buffer = 0;
+
+inline void bufferAudioOutput(const AudioOutput_t f) {
+  audioOutput(f);
+  ++samples_written_to_buffer;
+}
+#else
+#  if (STEREO_HACK == true)
+// ring buffer for audio output
+CircularBuffer<StereoOutput> output_buffer;  // fixed size 256
+#  else
+CircularBuffer<AudioOutput_t> output_buffer;  // fixed size 256
+#  endif
+#  define canBufferAudioOutput() (!output_buffer.isFull())
+#  define bufferAudioOutput(f) output_buffer.write(f)
+static void CACHED_FUNCTION_ATTR defaultAudioOutput() {
+#  if (USE_AUDIO_INPUT == true)
+  adc_count = 0;
+  startSecondADCReadOnCurrentChannel();  // the current channel is the AUDIO_INPUT pin
+#  endif
+  audioOutput(output_buffer.read());
+}
+#endif
+////// END Output buffering ///////
+
 
 ////// BEGIN Analog input code ////////
 /* Analog input code was informed initially by a discussion between
@@ -236,18 +214,11 @@
 #if defined(LOOP_YIELD)
     LOOP_YIELD
 #endif      
-      }
+  }
 // Like LOOP_YIELD, but running every cycle of audioHook(), not just once per sample
 #if defined(AUDIO_HOOK_HOOK)
     AUDIO_HOOK_HOOK
 #endif
-<<<<<<< HEAD
-  }
-#if defined(AUDIO_HOOK_HOOK)
-AUDIO_HOOK_HOOK();
-#endif
-=======
->>>>>>> eb46b773
   // setPin13Low();
 }
 
