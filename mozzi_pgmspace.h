#ifndef MOZZI_PGMSPACE_H
#define MOZZI_PGMSPACE_H

/* Cross-platform wrapper around avr/pgmspace.h, i.e. macros and functions to 
* store data in and retrieve data from flash memory. */

#include "hardware_defines.h"

#if IS_ESP8266() || IS_ESP32() || IS_RP2040() || IS_RENESAS()
template<typename T> inline T FLASH_OR_RAM_READ(T* address) {
    return (T) (*address);
}
#define CONSTTABLE_STORAGE(X) const X
#else
#include <avr/pgmspace.h>
// work around missing std::is_const
<<<<<<< HEAD
template<typename T> inline bool mozzi_is_const_pointer(T* ) { return false; }
template<typename T> inline bool mozzi_is_const_pointer(const T* ) { return true; }
=======
template<typename T> inline bool mozzi_is_const_pointer(T*) { return false; }
template<typename T> inline bool mozzi_is_const_pointer(const T*) { return true; }
>>>>>>> 7165bc97
/** @ingroup core
 *  Helper function to FLASH_OR_RAM_READ(). You do not want to call this, directly. */
template<typename T> inline T mozzi_pgm_read_wrapper(const T* address) {
    static_assert(sizeof(T) == 1 || sizeof(T) == 2 || sizeof(T) == 4 || sizeof(T) == 8, "Data type not supported");
    switch (sizeof(T)) {
        case 1: return (T) pgm_read_byte_near(address);
        case 2: return (T) pgm_read_word_near(address);
        case 4: return (T) pgm_read_dword_near(address);
    }
    // case 8: AVR-libc does not provide a read function for this, so we combine two 32-bit reads. TODO: is this MSB/LSB safe?
    return (T) (pgm_read_dword_near(address) | (uint64_t) pgm_read_dword_near(((byte*) address) + 4) << 32);
}
template<> inline float mozzi_pgm_read_wrapper(const float* address) {
    return pgm_read_float_near(address);
}
template<> inline double mozzi_pgm_read_wrapper(const double* address) {
    static_assert(sizeof(uint64_t) == sizeof(double) || sizeof(float) == sizeof(double), "Reading double from pgmspace memory not supported on this architecture");
    if (sizeof(double) == sizeof(uint64_t)) {
        union u { uint64_t i; double d; };
        return u{mozzi_pgm_read_wrapper((uint64_t*) address)}.d;
    }
    return pgm_read_float_near(address);
}
/** @ingroup core
 *  Read a value from flash or RAM. The specified address is read from flash, if T is const, _and_ const
 *  tables are stored in flash on this platform (i.e. not on ESP8266). It is read from RAM, if T is not-const
 *  or tables are always stored in RAM on this platform. @see CONSTTABLE_STORAGE . */
template<typename T> inline T FLASH_OR_RAM_READ(T* address) {
    if(mozzi_is_const_pointer(address)) {
        return mozzi_pgm_read_wrapper(address);
    }
    return (T) *address;
}
/** @ingroup core
 *  Declare a variable such that it will be stored in flash memory, instead of RAM, on platforms where this
 *  is reasonably possible (i.e. not on ESP8266, where random location flash memory access is too slow).
 *  To read the variable in a cross-platform compatible way, use FLASH_OR_RAM_READ(). */
#define CONSTTABLE_STORAGE(X) const X __attribute__((section(".progmem.data")))
#endif

#endif<|MERGE_RESOLUTION|>--- conflicted
+++ resolved
@@ -14,13 +14,8 @@
 #else
 #include <avr/pgmspace.h>
 // work around missing std::is_const
-<<<<<<< HEAD
-template<typename T> inline bool mozzi_is_const_pointer(T* ) { return false; }
-template<typename T> inline bool mozzi_is_const_pointer(const T* ) { return true; }
-=======
 template<typename T> inline bool mozzi_is_const_pointer(T*) { return false; }
 template<typename T> inline bool mozzi_is_const_pointer(const T*) { return true; }
->>>>>>> 7165bc97
 /** @ingroup core
  *  Helper function to FLASH_OR_RAM_READ(). You do not want to call this, directly. */
 template<typename T> inline T mozzi_pgm_read_wrapper(const T* address) {
